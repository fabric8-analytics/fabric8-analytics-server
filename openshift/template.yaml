--- conflicted
+++ resolved
@@ -163,9 +163,6 @@
             limits:
               memory: "1024Mi"
               cpu: "1000m"
-<<<<<<< HEAD
-        restartPolicy: Always
-=======
           volumeMounts:
             - mountPath: "/db-cache"
               name: user-cache-pvc
@@ -174,7 +171,6 @@
           - name: user-cache-pvc
             persistentVolumeClaim:
               claimName: user-cache-pvc
->>>>>>> 1b61315b
     test: false
     triggers:
     - type: ConfigChange
@@ -209,8 +205,6 @@
     to:
       kind: Service
       name: bayesian-api
-<<<<<<< HEAD
-=======
 - apiVersion: v1
   kind: PersistentVolumeClaim
   metadata:
@@ -223,7 +217,6 @@
         storage: 1Gi
     storageClassName: gp2
     volumeMode: Filesystem
->>>>>>> 1b61315b
 
 parameters:
 - description: A hostname where the Bayesian API should be exposed (will be auto-generated if empty)
