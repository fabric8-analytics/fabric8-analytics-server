--- conflicted
+++ resolved
@@ -589,12 +589,6 @@
           type: array
           items:
             $ref: '#/components/schemas/VulnerabilityDetailsBatch'
-<<<<<<< HEAD
-=======
-        message:
-          type: string
-          example: "3 vulnerabilities within this dependency, 1 exploitable vulnerabilities"
->>>>>>> 19d2e677
         highest_severity:
           type: string
           example: "high"
@@ -603,7 +597,6 @@
           example: 3
         security_advisory_count:
           type: integer
-<<<<<<< HEAD
           example: 2
 
     BatchPackageDataForRegisteredUser:
@@ -662,51 +655,6 @@
               type: array
               items:
                 $ref: '#/components/schemas/BatchPackageDataForFreeUser'
-=======
-          example: 0
-        exploitable_vulnerabilities_count:
-          type: integer
-          example: 1
-        vendor_package_link:
-          type: string
-          example : "https://snyk.io/vuln/maven:org.webjars%3Ajquery-form"
-
-    FreeUserBatch:
-      title: Vendor Public Recommendation
-      type: object
-      properties:
-        package:
-          type: string
-          example: "django"
-        package_unknown:
-          type: boolean
-          example: False
-        version:
-          type: string
-          example: "1.1"
-        recommended_versions:
-          type: string
-          example: "3.1"
-        vulnerability:
-          type: array
-          items:
-            $ref: '#/components/schemas/VulnerabilityDetailsBatch'
-        message:
-          type: string
-          example: "2 vulnerabilities within this dependency"
-        highest_severity:
-          type: string
-          example: "high"
-        known_security_vulnerability_count:
-          type: integer
-          example: 1
-        security_advisory_count:
-          type: integer
-          example: 1
-        registration_link:
-          type: string
-          example : "https://app.snyk.io/login"
->>>>>>> 19d2e677
 
     VulnerabilityDetailsBatch:
       title: Vulnerability Details Batch
