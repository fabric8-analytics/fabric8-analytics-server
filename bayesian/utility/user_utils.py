--- conflicted
+++ resolved
@@ -87,11 +87,6 @@
 class UserStatus(Enum):
     """Enumeration for maintaining user status."""
 
-<<<<<<< HEAD
-    FREETIER = 1
-    REGISTERED = 2
-=======
     REGISTERED = 1
     FREETIER = 2
-    EXPIRED = 3
->>>>>>> b8d70872
+    EXPIRED = 3