--- conflicted
+++ resolved
@@ -48,7 +48,10 @@
         # Override config to allow arbitoary type i.e., FileStorage.
         arbitrary_types_allowed = True
 
-<<<<<<< HEAD
+        # Min length of string should be 1 as '/' is a valid path
+        min_anystr_length = 1
+
+
     @root_validator()
     def check_input_data(cls, values):  # noqa: V106 - Ignore 'cls' not used check
         """Validate input data for ecosystem and manifest file."""
@@ -58,15 +61,6 @@
             raise ValueError('Error processing request. Manifest is missing')
 
         if not resolved_files_exist(manifest.filename):
-=======
-        # Min length of string should be 1 as '/' is a valid path
-        min_anystr_length = 1
-
-    @validator('manifest')
-    def manifest_file_name_must_be_valid(v):
-        """Check if manifest file name is in supported list."""
-        if not resolved_files_exist(v.filename):
->>>>>>> 2d8beac3
             raise ValueError('Error processing request. Manifest is missing its value {} is '
                              'invalid / not supported'.format(manifest.filename))
 
