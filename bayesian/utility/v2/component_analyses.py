--- conflicted
+++ resolved
@@ -27,7 +27,7 @@
 from flask import g
 from bayesian.utility.v2.ca_response_builder import CABatchResponseBuilder
 from bayesian.utils import check_for_accepted_ecosystem, \
-    server_create_component_bookkeeping
+    server_create_analysis, server_create_component_bookkeeping
 from f8a_worker.utils import MavenCoordinates
 from werkzeug.exceptions import BadRequest
 from bayesian.utility.db_gateway import GraphAnalyses
@@ -56,8 +56,6 @@
         is_pseudo_version=is_pseudo_version, package_unknown=True)
 
 
-<<<<<<< HEAD
-=======
 def unknown_package_flow(ecosystem: str, unknown_pkgs: Set[namedtuple]) -> bool:
     """Unknown Package flow. Trigger bayesianApiFlow."""
     logger.debug('Triggered Unknown Package Flow.')
@@ -71,7 +69,6 @@
     return True
 
 
->>>>>>> 52f1c218
 def known_package_flow(ecosystem: str, package: str, version: str) -> bool:
     """Known Package flow.Trigger componentApiFlow."""
     logger.debug('Triggered Known Package Flow.')
