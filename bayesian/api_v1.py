import datetime
import functools
import uuid
import json
import requests
import re

from io import StringIO

<<<<<<< HEAD
import botocore
from flask import Blueprint, current_app, request, url_for
=======
from flask import Blueprint, current_app, request, url_for, Response
>>>>>>> 5c48f9e7
from flask.json import jsonify
from flask_restful import Api, Resource, reqparse
from flask_cors import CORS
from sqlalchemy import or_
from sqlalchemy.exc import SQLAlchemyError
from selinon import StoragePool

from f8a_worker.models import Ecosystem, WorkerResult, StackAnalysisRequest
from f8a_worker.schemas import load_all_worker_schemas, SchemaRef
from f8a_worker.utils import (safe_get_latest_version, get_dependents_count,
                              get_component_percentile_rank, usage_rank2str,
                              MavenCoordinates, case_sensitivity_transform)
from f8a_worker.manifests import get_manifest_descriptor_by_filename
from . import rdb
from .auth import login_required, decode_token
from .exceptions import HTTPError
from .schemas import load_all_server_schemas
from .utils import (get_system_version, retrieve_worker_result,
                    server_create_component_bookkeeping, build_nested_schema_dict,
                    server_create_analysis, server_run_flow, get_analyses_from_graph,
                    search_packages_from_graph, get_request_count,
                    get_item_from_list_by_key_value, GithubRead, RecommendationReason)
import os
from f8a_worker.storages import AmazonS3
from .generate_manifest import PomXMLTemplate
import urllib

api_v1 = Blueprint('api_v1', __name__, url_prefix='/api/v1')
rest_api_v1 = Api(api_v1)
CORS(api_v1)

pagination_parser = reqparse.RequestParser()
pagination_parser.add_argument('page', type=int, default=0)
pagination_parser.add_argument('per_page', type=int, default=50)

ANALYSIS_ACCESS_COUNT_KEY = 'access_count'
TOTAL_COUNT_KEY = 'total_count'

original_handle_error = rest_api_v1.handle_error

ANALYTICS_API_VERSION = "v1.0"


# see <dir>.exceptions.HTTPError docstring
def handle_http_error(e):
    if isinstance(e, HTTPError):
        res = jsonify({'error': e.error})
        res.status_code = e.status_code
        return res
    else:
        return original_handle_error(e)


@api_v1.route('/_error')
def error():
    """This endpoint is used by httpd, which redirects its errors to it."""
    try:
        status = int(request.environ['REDIRECT_STATUS'])
    except Exception:
        # if there's an exception, it means that a client accessed this directly;
        #  in this case, we want to make it look like the endpoint is not here
        return api_404_handler()
    msg = 'Unknown error'
    # for now, we just provide specific error for stuff that already happened;
    #  before adding more, I'd like to see them actually happening with reproducers
    if status == 401:
        msg = 'Authentication failed'
    elif status == 405:
        msg = 'Method not allowed for this endpoint'
    raise HTTPError(status, msg)


@api_v1.route('/readiness')
def readiness():
    return jsonify({}), 200


@api_v1.route('/liveness')
def liveness():
    # Check database connection
    current_app.logger.warning("Liveness probe - trying to connect to database "
                               "and execute a query")
    rdb.session.query(Ecosystem).count()
    # Check broker connection
    current_app.logger.warning("Liveness probe - trying to schedule the livenessFlow")
    server_run_flow('livenessFlow', None)
    current_app.logger.warning("Liveness probe finished")
    return jsonify({}), 200


api_v1.coreapi_http_error_handler = handle_http_error
# work around https://github.com/flask-restful/flask-restful/issues/542
rest_api_v1.handle_error = handle_http_error


def get_item_skip(page, per_page):
    return per_page * page


def get_item_relative_limit(page, per_page):
    return per_page


def get_item_absolute_limit(page, per_page):
    return per_page * (page + 1)


def get_items_for_page(items, page, per_page):
    return items[get_item_skip(page, per_page):get_item_absolute_limit(page, per_page)]


def paginated(func):
    @functools.wraps(func)
    def inner(*args, **kwargs):
        func_res = func(*args, **kwargs)
        res, code, headers = func_res, 200, {}
        if isinstance(res, tuple):
            if len(res) == 3:
                res, code, headers = func_res
            elif len(res) == 2:
                res, code = func_res
            else:
                raise HTTPError('Internal error', 500)

        args = pagination_parser.parse_args()
        page, per_page = args['page'], args['per_page']
        count = res[TOTAL_COUNT_KEY]

        previous_page = None if page == 0 else page - 1
        next_page = None if get_item_absolute_limit(page, per_page) >= count else page + 1

        view_args = request.view_args.copy()
        view_args['per_page'] = per_page

        view_args['page'] = previous_page
        paging = []
        if previous_page is not None:
            paging.append({'url': url_for(request.endpoint, **view_args), 'rel': 'prev'})
        view_args['page'] = next_page
        if next_page is not None:
            paging.append({'url': url_for(request.endpoint, **view_args), 'rel': 'next'})

        headers['Link'] = ', '.join(['<{url}>; rel="{rel}"'.format(**d) for d in paging])

        return res, code, headers

    return inner


# flask-restful doesn't actually store a list of endpoints, so we register them as they
#  pass through add_resource_no_matter_slashes
_resource_paths = []


def add_resource_no_matter_slashes(resource, route, endpoint=None, defaults=None):
    """Adds a resource for both trailing slash and no trailing slash to prevent redirects.
    """
    slashless = route.rstrip('/')
    _resource_paths.append(api_v1.url_prefix + slashless)
    slashful = route + '/'
    endpoint = endpoint or resource.__name__.lower()
    defaults = defaults or {}

    rest_api_v1.add_resource(resource,
                             slashless,
                             endpoint=endpoint + '__slashless',
                             defaults=defaults)
    rest_api_v1.add_resource(resource,
                             slashful,
                             endpoint=endpoint + '__slashful',
                             defaults=defaults)


class ResourceWithSchema(Resource):
    """This class makes sure we can add schemas to any response returned by any API endpoint.

    If a subclass of ResourceWithSchema is supposed to add a schema, it has to:
    - either implement `add_schema` method (see its docstring for information on signature
      of this method)
    - or add a `schema_ref` (instance of `f8a_worker.schemas.SchemaRef`) class attribute.
      If this attribute is added, it only adds schema to response with `200` status code
      on `GET` request.
    Note that if both `schema_ref` and `add_schema` are defined, only the method will be used.
    """

    def add_schema(self, response, status_code, method):
        """Add schema to response. The schema must be dict containing 3 string values:
        name, version and url (representing name and version of the schema and its
        full url).

        :param response: dict, the actual response object returned by the view
        :param status_code: int, numeric representation of returned status code
        :param method: str, uppercase textual representation of used HTTP method
        :return: dict, modified response object that includes the schema
        """
        if hasattr(self, 'schema_ref') and status_code == 200 and method == 'GET':
            response['schema'] = {
                'name': self.schema_ref.name,
                'version': self.schema_ref.version,
                'url': PublishedSchemas.get_api_schema_url(name=self.schema_ref.name,
                                                           version=self.schema_ref.version)
            }
        return response

    def dispatch_request(self, *args, **kwargs):
        response = super().dispatch_request(*args, **kwargs)

        method = request.method
        status_code = 200
        response_body = response
        headers = None

        if isinstance(response, tuple):
            response_body = response[0]
            if len(response) > 1:
                status_code = response[1]
            if len(response) > 2:
                headers = response[2]

        return self.add_schema(response_body, status_code, method), status_code, headers


class ApiEndpoints(ResourceWithSchema):
    def get(self):
        return {'paths': sorted(_resource_paths)}


class SystemVersion(ResourceWithSchema):
    @staticmethod
    def get():
        return get_system_version()


class ComponentSearch(ResourceWithSchema):
    method_decorators = [login_required]

    def get(self, package):
        if not package:
            msg = "Please enter a valid search term"
            raise HTTPError(202, msg)

        # Tokenize the search term before calling graph search
        result = search_packages_from_graph(re.split('\W+', package))
        return result


class ComponentAnalyses(ResourceWithSchema):
    method_decorators = [login_required]

    schema_ref = SchemaRef('analyses_graphdb', '1-2-0')

    @staticmethod
    def get(ecosystem, package, version):
        decoded = decode_token()
        package = urllib.parse.unquote(package)
        if ecosystem == 'maven':
            package = MavenCoordinates.normalize_str(package)
        package = case_sensitivity_transform(ecosystem, package)
        result = get_analyses_from_graph(ecosystem, package, version)

        if result is not None:
            # Known component for Bayesian
            server_create_component_bookkeeping(ecosystem, package, version, decoded)
            return result

        if os.environ.get("INVOKE_API_WORKERS", "") == "1":
            # Enter the unknown path
            server_create_analysis(ecosystem, package, version, user_profile=decoded,
                                   api_flow=True, force=False, force_graph_sync=True)
            msg = "Package {ecosystem}/{package}/{version} is unavailable. " \
                  "The package will be available shortly," \
                  " please retry after some time.".format(ecosystem=ecosystem, package=package,
                                                          version=version)
            raise HTTPError(202, msg)
        else:
            server_create_analysis(ecosystem, package, version, user_profile=decoded,
                                   api_flow=False, force=False, force_graph_sync=True)
            msg = "No data found for {ecosystem} Package " \
                  "{package}/{version}".format(ecosystem=ecosystem,
                                               package=package, version=version)
            raise HTTPError(404, msg)

    @staticmethod
    def post(ecosystem, package, version):
        decoded = decode_token()
        if ecosystem == 'maven':
            package = MavenCoordinates.normalize_str(package)
        package = case_sensitivity_transform(ecosystem, package)

        server_create_analysis(ecosystem, package, version,
                               user_profile=decoded or {}, api_flow=True, force=True,
                               force_graph_sync=False)
        return {}, 202


class StackAnalysesGET(ResourceWithSchema):
    method_decorators = [login_required]
    # schema_ref = SchemaRef('stack_analyses', '2-1-4')

    @staticmethod
    def get(external_request_id):
        if get_request_count(rdb, external_request_id) < 1:
            raise HTTPError(404, "Invalid request ID '{t}'.".format(t=external_request_id))

        graph_agg = retrieve_worker_result(rdb, external_request_id, "GraphAggregatorTask")
        if graph_agg is not None and 'task_result' in graph_agg:
            if graph_agg['task_result'] is None:
                raise HTTPError(500, 'Invalid manifest file(s) received. '
                                     'Please submit valid manifest files for stack analysis')

        stack_result = retrieve_worker_result(rdb, external_request_id, "stack_aggregator_v2")
        reco_result = retrieve_worker_result(rdb, external_request_id, "recommendation_v2")

        if stack_result is None and reco_result is None:
            raise HTTPError(202, "Analysis for request ID '{t}' is in progress".format(
                t=external_request_id))

        if stack_result == -1 and reco_result == -1:
            raise HTTPError(404, "Worker result for request ID '{t}' doesn't exist yet".format(
                t=external_request_id))

        started_at = None
        finished_at = None
        version = None
        release = None
        manifest_response = []
        stacks = []
        recommendations = []

        if stack_result is not None and 'task_result' in stack_result:
            started_at = stack_result.get("task_result", {}).get("_audit", {}).get("started_at",
                                                                                   started_at)
            finished_at = stack_result.get("task_result", {}).get("_audit", {}).get("ended_at",
                                                                                    finished_at)
            version = stack_result.get("task_result", {}).get("_audit", {}).get("version",
                                                                                version)
            release = stack_result.get("task_result", {}).get("_release", release)
            stacks = stack_result.get("task_result", {}).get("stack_data", stacks)

        if reco_result is not None and 'task_result' in reco_result:
            recommendations = reco_result.get("task_result", {}).get("recommendations",
                                                                     recommendations)

        if not stacks:
            return {
                "version": version,
                "release": release,
                "started_at": started_at,
                "finished_at": finished_at,
                "request_id": external_request_id,
                "result": manifest_response
            }
        for stack in stacks:
            user_stack_deps = stack.get('user_stack_info', {}).get('dependencies', [])
            stack_recommendation = get_item_from_list_by_key_value(recommendations,
                                                                   "manifest_file_path",
                                                                   stack.get(
                                                                       "manifest_file_path"))
            for dep in user_stack_deps:
                # Adding topics from the recommendations
                if stack_recommendation is not None:
                    dep["topic_list"] = stack_recommendation.get("input_stack_topics",
                                                                 {}).get(dep.get('name'), [])
                else:
                    dep["topic_list"] = []

        for stack in stacks:
            stack["recommendation"] = get_item_from_list_by_key_value(
                recommendations,
                "manifest_file_path",
                stack.get("manifest_file_path"))
            manifest_response.append(stack)

        # Populate reason for alternate and companion recommendation
        manifest_response = RecommendationReason().add_reco_reason(manifest_response)

        return {
            "version": version,
            "release": release,
            "started_at": started_at,
            "finished_at": finished_at,
            "request_id": external_request_id,
            "result": manifest_response
        }


class UserFeedback(ResourceWithSchema):
    method_decorators = [login_required]
    _ANALYTICS_BUCKET_NAME = "{}-{}".format(
        os.environ.get('DEPLOYMENT_PREFIX', 'unknown'),
        os.environ.get("AWS_ANALYTICS_BUCKET", "bayesian-user-feedback"))

    @staticmethod
    def post():
        input_json = request.get_json()

        if not request.json or 'request_id' not in input_json:
            raise HTTPError(400, error="Expected JSON request")

        if 'feedback' not in input_json:
            raise HTTPError(400, error="Expected feedback")

        s3 = AmazonS3(bucket_name=UserFeedback._ANALYTICS_BUCKET_NAME)
        s3.connect()
        # Store data
        key = "{}".format(input_json["request_id"])
        s3.store_dict(input_json, key)

        return {'status': 'success'}


class UserIntent(ResourceWithSchema):
    method_decorators = [login_required]

    @staticmethod
    def get(user, ecosystem):
        if not user:
            raise HTTPError(400, error="Expected user name in the request")

        if not ecosystem:
            raise HTTPError(400, error="Expected ecosystem in the request")

        s3 = StoragePool.get_connected_storage('S3ManualTagging')
        # get user data
        try:
            result = s3.fetch_user_data(user, ecosystem)
        except botocore.exceptions.ClientError:
            err_msg = "Failed to fetch data for the user {u}, ecosystem {e}".format(u=user,
                                                                                    e=ecosystem)
            current_app.logger.exception(err_msg)
            raise HTTPError(404, error=err_msg)

        return result

    @staticmethod
    def post():
        input_json = request.get_json()

        if not input_json:
            raise HTTPError(400, error="Expected JSON request")

        if 'manual_tagging' not in input_json:
            if 'component' not in input_json:
                raise HTTPError(400, error="Expected component name in the request")

            if 'intent' not in input_json:
                raise HTTPError(400, error="Expected intent in the request")

            s3 = StoragePool.get_connected_storage('S3UserIntent')

            # Store data
            return s3.store_in_bucket(input_json)
        else:
            if 'user' not in input_json:
                raise HTTPError(400, error="Expected user name in the request")

            if 'data' not in input_json:
                raise HTTPError(400, error="Expected tags in the request")

            s3 = StoragePool.get_connected_storage('S3ManualTagging')

            # Store data
            return s3.store_user_data(input_json)


class StackAnalyses(ResourceWithSchema):
    method_decorators = [login_required]

    @staticmethod
    def post():
        decoded = decode_token()
        github_url = request.form.get("github_url")
        if github_url is not None:
            files = GithubRead().get_files_github_url(github_url)
        else:
            files = request.files.getlist('manifest[]')
            filepaths = request.values.getlist('filePath[]')
        dt = datetime.datetime.now()
        origin = request.form.get('origin')

        # At least one manifest file should be present to analyse a stack
        if len(files) <= 0:
            raise HTTPError(400, error="Error processing request. "
                                       "Please upload a valid manifest files.")

        # At least one manifest file path should be present to analyse a stack
        if github_url is None:
            if len(filepaths) <= 0:
                raise HTTPError(400, error="Error processing request. "
                                           "Please send a valid manifest file path")

        request_id = uuid.uuid4().hex
        manifests = []
        ecosystem = None
        for index, manifest_file_raw in enumerate(files):
            if github_url is not None:
                filename = manifest_file_raw.get('filename', None)
                filepath = manifest_file_raw.get('filepath', None)
                content = manifest_file_raw.get('content')
            else:
                filename = manifest_file_raw.filename
                filepath = filepaths[index]
                content = manifest_file_raw.read().decode('utf-8')

            # check if manifest files with given name are supported
            manifest_descriptor = get_manifest_descriptor_by_filename(filename)
            if manifest_descriptor is None:
                raise HTTPError(400, error="Manifest file '{filename}' is not supported".format(
                    filename=filename))

            # In memory file to be passed as an API parameter to /appstack
            manifest_file = StringIO(content)

            # Check if the manifest is valid
            if not manifest_descriptor.validate(content):
                raise HTTPError(400, error="Error processing request. Please upload a valid "
                                           "manifest file '{filename}'".format(filename=filename))

            # appstack API call
            # Limitation: Currently, appstack can support only package.json
            #             The following condition is to be reworked
            appstack_id = ''
            if 'package.json' in filename:
                appstack_files = {'packagejson': manifest_file}
                url = current_app.config["BAYESIAN_ANALYTICS_URL"]
                endpoint = "{analytics_baseurl}/api/{version}/appstack".format(
                    analytics_baseurl=url,
                    version=ANALYTICS_API_VERSION)
                try:
                    response = requests.post(endpoint, files=appstack_files)
                except Exception as exc:
                    current_app.logger.warn("Analytics query: {}".format(exc))
                else:
                    if response.status_code == 200:
                        resp = response.json()
                        appstack_id = resp.get('appstack_id', '')
                    else:
                        current_app.logger.warn("{status}: {error}".format(
                            status=response.status_code,
                            error=response.content))

            # Record the response details for this manifest file
            manifest = {'filename': filename,
                        'content': content,
                        'ecosystem': manifest_descriptor.ecosystem,
                        'filepath': filepath}
            if appstack_id != '':
                manifest['appstack_id'] = appstack_id

            manifests.append(manifest)

        # Insert in a single commit. Gains - a) performance, b) avoid insert inconsistencies
        # for a single request
        try:
            req = StackAnalysisRequest(
                id=request_id,
                submitTime=str(dt),
                requestJson={'manifest': manifests},
                origin=origin
            )
            rdb.session.add(req)
            rdb.session.commit()
        except SQLAlchemyError as e:
            current_app.logger.exception('Failed to create new analysis request')
            raise HTTPError(500, "Error inserting log for request {t}".format(t=request_id)) from e

        try:
            data = {'api_name': 'stack_analyses',
                    'user_email': decoded.get('email', 'bayesian@redhat.com'),
                    'user_profile': decoded}
            args = {'external_request_id': request_id, 'ecosystem': ecosystem, 'data': data}
            server_run_flow('stackApiGraphV2Flow', args)
        except Exception as exc:
            # Just log the exception here for now
            current_app.logger.exception('Failed to schedule AggregatingMercatorTask for id {id}'
                                         .format(id=request_id))
            raise HTTPError(500, "Error processing request {t}. manifest files "
                                 "could not be processed"
                                 .format(t=request_id)) from exc

        return {"status": "success", "submitted_at": str(dt), "id": str(request_id)}

    @staticmethod
    def get():
        raise HTTPError(404, "Unsupported API endpoint")


class PublishedSchemas(ResourceWithSchema):
    API_COLLECTION = 'api'
    COMPONENT_ANALYSES_COLLECTION = 'component_analyses'
    schema_collections = {
        API_COLLECTION: build_nested_schema_dict(load_all_server_schemas()),
        COMPONENT_ANALYSES_COLLECTION: build_nested_schema_dict(load_all_worker_schemas())
    }

    def __init__(self):
        super(PublishedSchemas, self).__init__()
        for collection, schemas in self.schema_collections.items():
            for name, versions in schemas.items():
                for version, schema in versions.items():
                    url = self._get_schema_url(collection, name, version)
                    schema["id"] = url

    def get(self, collection=None, name=None, version=None):
        # Boring if statement instead of clever loop because Nick is no fun
        result = self.schema_collections
        if collection is not None:
            schema_path = [collection]
            result = self.schema_collections.get(collection)
            if result is not None and name is not None:
                schema_path.append(name)
                result = result.get(name)
                if result is not None and version is not None:
                    schema_path.append(version)
                    result = result.get(version)

        if result is None:
            raise HTTPError(404, 'Schema {} does not exist'.format('/'.join(schema_path)))
        return result

    @classmethod
    def _get_schema_url(cls, collection, name, version):
        return rest_api_v1.url_for(cls, collection=collection, name=name,
                                   version=version, _external=True)

    @classmethod
    def get_api_schema_url(cls, name, version):
        return cls._get_schema_url(collection=cls.API_COLLECTION, name=name, version=version)

    @classmethod
    def get_component_analysis_schema_url(cls, name, version):
        return cls._get_schema_url(collection=cls.COMPONENT_ANALYSES_COLLECTION,
                                   name=name, version=version)


class GenerateManifest(Resource):
    method_decorators = [login_required]

    @staticmethod
    def post():
        input_json = request.get_json()
        if 'ecosystem' not in input_json:
            raise HTTPError(400, "Must provide an ecosystem")
        if input_json.get('ecosystem') == 'maven':
            return Response(
                PomXMLTemplate(input_json).xml_string(),
                headers={
                    "Content-disposition": 'attachment;filename=pom.xml',
                    "Content-Type": "text/xml;charset=utf-8"
                }
            )
        else:
            return Response(
                {'result': "ecosystem '{}' is not yet supported".format(
                    input_json['ecosystem'])},
                status=400
            )


add_resource_no_matter_slashes(ApiEndpoints, '')
add_resource_no_matter_slashes(ComponentSearch, '/component-search/<package>',
                               endpoint='get_components')
add_resource_no_matter_slashes(ComponentAnalyses,
                               '/component-analyses/<ecosystem>/<package>/<version>',
                               endpoint='get_component_analysis')
add_resource_no_matter_slashes(SystemVersion, '/system/version')
add_resource_no_matter_slashes(StackAnalyses, '/stack-analyses')
add_resource_no_matter_slashes(StackAnalysesGET, '/stack-analyses/<external_request_id>')
add_resource_no_matter_slashes(UserFeedback, '/user-feedback')
add_resource_no_matter_slashes(UserIntent, '/user-intent')
add_resource_no_matter_slashes(PublishedSchemas, '/schemas')
add_resource_no_matter_slashes(PublishedSchemas, '/schemas/<collection>',
                               endpoint='get_schemas_by_collection')
add_resource_no_matter_slashes(PublishedSchemas, '/schemas/<collection>/<name>',
                               endpoint='get_schemas_by_name')
add_resource_no_matter_slashes(PublishedSchemas, '/schemas/<collection>/<name>/<version>',
                               endpoint='get_schema_by_name_and_version')
add_resource_no_matter_slashes(GenerateManifest, '/generate-file')


# workaround https://github.com/mitsuhiko/flask/issues/1498
# NOTE: this *must* come in the end, unless it'll overwrite rules defined after this
@api_v1.route('/<path:invalid_path>')
def api_404_handler(*args, **kwargs):
    return jsonify(error='Cannot match given query to any API v1 endpoint'), 404<|MERGE_RESOLUTION|>--- conflicted
+++ resolved
@@ -7,12 +7,8 @@
 
 from io import StringIO
 
-<<<<<<< HEAD
 import botocore
-from flask import Blueprint, current_app, request, url_for
-=======
 from flask import Blueprint, current_app, request, url_for, Response
->>>>>>> 5c48f9e7
 from flask.json import jsonify
 from flask_restful import Api, Resource, reqparse
 from flask_cors import CORS
