--- conflicted
+++ resolved
@@ -978,7 +978,7 @@
         raise HTTPError(404, "Unsupported API endpoint")
 
 
-<<<<<<< HEAD
+
 class SubmitFeedback(ResourceWithSchema):
     """Implementation of /submit-feedback POST REST API call."""
 
@@ -1190,18 +1190,6 @@
                         })
                 response['categories'] = categories
         return response, 200
-=======
-@api_v1.route('/test-dependency-ingester')
-def test_dependency_parser_flow():
-    dummy_payload = {
-            "github_repo": "https://github.com/jitpack/maven-simple",
-            "github_sha": "20e9cf2f612be4095d4b09fc4d7312544d0a1775",
-            "email_ids": "dummy@dummy.com"
-                              }
-    server_run_flow('osioAnalysisFlow',dummy_payload)
-    return jsonify(message="See the console for output")
->>>>>>> 9a0356f5
-
 
 add_resource_no_matter_slashes(ApiEndpoints, '')
 add_resource_no_matter_slashes(StackAnalysesV2, '/analyse')
