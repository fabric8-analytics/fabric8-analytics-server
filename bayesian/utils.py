import datetime
import json
import os
import uuid

from selinon import run_flow
from flask import current_app
from flask.json import JSONEncoder
from sqlalchemy.orm.exc import NoResultFound

from f8a_worker.models import Analysis, Ecosystem, Package, Version, WorkerResult, StackAnalysisRequest
from f8a_worker.utils import json_serial, MavenCoordinates

from . import rdb
from .setup import Setup

from requests import get, post, exceptions
from sqlalchemy.exc import SQLAlchemyError

def get_recent_analyses(limit=100):
    return rdb.session.query(Analysis).order_by(Analysis.started_at.desc()).limit(limit)


def server_run_flow(flow_name, flow_args):
    """Run a flow

    :param flow_name: name of flow to be run as stated in YAML config file
    :param flow_args: arguments for the flow
    :return: dispatcher ID handling flow
    """
    # Before we schedule a flow, we have to ensure that we are connected to broker
    Setup.connect_if_not_connected()
    return run_flow(flow_name, flow_args)

def server_create_component_bookkeeping(ecosystem, name, version, user_profile):
    args = {
        'external_request_id': uuid.uuid4().hex,
        'data': {
            'api_name': 'component_analyses',
            'user_email': user_profile.get('email','bayesian@redhat.com'),
            'user_profile': user_profile,
            'request': {'ecosystem': ecosystem, 'name': name, 'version': version}
        }
    }
    return server_run_flow('componentApiFlow', args)

def server_create_analysis(ecosystem, package, version, user_profile, api_flow=True, force=False, force_graph_sync=False):
    """Create bayesianApiFlow handling analyses for specified EPV

    :param ecosystem: ecosystem for which the flow should be run
    :param package: package for which should be flow run
    :param version: package version
    :param force: force run flow even specified EPV exists
    :param force_graph_sync: force synchronization to graph
    :return: dispatcher ID handling flow
    """
    # Bookkeeping first
    component = MavenCoordinates.normalize_str(package) if ecosystem == 'maven' else package
    server_create_component_bookkeeping(ecosystem, component, version, user_profile)

    args = {
        'ecosystem': ecosystem,
        'name': component,
        'version': version,
        'force': force,
        'force_graph_sync': force_graph_sync
    }

    if api_flow:
        return server_run_flow('bayesianApiFlow', args)
    else:
        return server_run_flow('bayesianFlow', args)


def do_projection(fields, analysis):
    """Return filtered dictionary containing model data"""
    if fields is None or analysis is None:
        try:
            return analysis.to_dict()
        except:
            return None
    analysis = analysis.to_dict()

    ret = {}
    for f in fields:
        field = f.split('.')
        if has_field(analysis, field):
            add_field(analysis, field, ret)
    return ret


def has_field(analysis, field):
    """Return true or false if given field exists in analysis"""
    for f in field:
        try:
            analysis = analysis[f]
        except:
            return False
    return True


def add_field(analysis, field, ret):
    """Adds field from analysis into final dictionary"""
    for f in field:
        analysis = analysis[f]
        prev_ret = ret
        ret = ret.setdefault(f, {})
    prev_ret[f] = analysis

def generate_recommendation(data, package, version):
    # Template Dict for recommendation
    reco = {
        'recommendation': {
            'component-analyses': {},
        }
    }
    if data:
        # Get the Latest Version
        latest_version = data[0].get('package', {}).get('latest_version', [None])[0]
        message = ''
        max_cvss = 0.0
        # check if given version has a CVE or not
        for records in data:
            ver = records['version']
            if version == ver.get('version', [''])[0]:
                records_arr = []
                records_arr.append(records)
                reco['data'] = records_arr
                cve_ids = []
                cve_maps = []
                if ver.get('cve_ids', [''])[0] != '':
                    message = 'CVE/s found for Package - ' + package + ', Version - ' + version + '\n'
                    # for each CVE get cve_id and cvss scores
                    for cve in ver.get('cve_ids'):
                        cve_id = cve.split(':')[0]
                        cve_ids.append(cve_id)
                        cvss = float(cve.split(':')[1])
                        cve_map = {
                            'id': cve_id,
                            'cvss': cvss
                        }
                        cve_maps.append(cve_map)
                        if cvss > max_cvss:
                            max_cvss = cvss
                    message += ', '.join(cve_ids)
                    message += ' with a max cvss score of - ' + str(max_cvss)
                    reco['recommendation']['component-analyses']['cve'] = cve_maps
                    break
                else:
                    reco['recommendation'] = {}
                    return {"result": reco}

        # check if latest version exists or current version is latest version
        if not latest_version or latest_version == '' or version == latest_version:
            if message != '':
                reco['recommendation']['message'] = message
            return {"result": reco}
        # check if latest version has lower CVEs or no CVEs than current version
        for records in data:
            ver = records['version']
            if latest_version == ver.get('version', [''])[0]:
                if ver.get('cve_ids', [''])[0] != '':
                    for cve in ver.get('cve_ids'):
                        cvss = float(cve.split(':')[1])
                        if cvss >= max_cvss:
                            break
                message += '\n It is recommended to use Version - ' + latest_version
                reco['recommendation']['change_to'] = latest_version
                reco['recommendation']['message'] = message
    return {"result": reco}


def search_packages_from_graph(tokens):
    # TODO remove hardcoded url when moving to Production This is just a stop-gap measure for demo
    url = "http://{host}:{port}".format \
          (host=os.environ.get("BAYESIAN_GREMLIN_HTTP_SERVICE_HOST", "localhost"),
           port=os.environ.get("BAYESIAN_GREMLIN_HTTP_SERVICE_PORT", "8182"))

    # TODO query string for actual STAGE/PROD
    # g.V().has('vertex_label','Package').has('tokens','one').has('tokens','two').
    # out('has_version').valueMap('pecosystem', 'pname', 'version')).limit(5)
    qstring = "g.V().has('vertex_label','Package')"
    # qstring = "g.V()"
    for tkn in tokens:
        if tkn:
            # TODO Change qstring
            qstring += ".has('tokens', '" + tkn + "')"
            # qstring += ".has('alias', '" + tkn + "')"

    # qstring += ".has('version').valueMap('pecosystem', 'pname', 'version').limit(5)"
    qstring += ".out('has_version').valueMap('pecosystem', 'pname', 'version').dedup().limit(5)"

    payload = {'gremlin': qstring}

    response = post(url, data=json.dumps(payload))
    resp = response.json()
    packages = resp.get('result', {}).get('data', [])
    if not packages:
        return {'result': []}

    pkg_list = []
    for pkg in packages:
        condition = [pkg['pecosystem'][0] is not None, pkg['pname'][0] is not None, pkg['version'][0] is not None]
        if all(condition):
            pkg_map = {
                'ecosystem': pkg['pecosystem'][0],
                'name': pkg['pname'][0],
                'version': pkg['version'][0]
            }
            pkg_list.append(pkg_map)

    return {'result': pkg_list}


def get_analyses_from_graph (ecosystem, package, version):
    url = "http://{host}:{port}".format\
            (host=os.environ.get("BAYESIAN_GREMLIN_HTTP_SERVICE_HOST", "localhost"),\
             port=os.environ.get("BAYESIAN_GREMLIN_HTTP_SERVICE_PORT", "8182"))
    qstring = "g.V().has('ecosystem','" + ecosystem + "').has('name','" + package + "')" \
              ".as('package').out('has_version').as('version').select('package','version').by(valueMap());"
    payload = {'gremlin': qstring}
    try:
        graph_req = post(url, data=json.dumps(payload))
    except:
        return None

    resp = graph_req.json()

    if 'result' not in resp:
        return None
    if len(resp['result']['data']) == 0:
        # trigger unknown component flow in API for missing package
        return None

    data = resp['result']['data']
    resp = generate_recommendation(data, package, version)

    if 'data' not in resp.get('result'):
        # trigger unknown component flow in API for missing version
        return None

    return resp

def get_latest_analysis_for(ecosystem, package, version):
    """Note: has to be called inside flask request context"""
    try:
        if ecosystem == 'maven':
            package = MavenCoordinates.normalize_str(package)
        return rdb.session.query(Analysis).\
            join(Version).join(Package).join(Ecosystem).\
            filter(Ecosystem.name == ecosystem).\
            filter(Package.name == package).\
            filter(Version.identifier == version).\
            order_by(Analysis.started_at.desc()).\
            first()
    except NoResultFound:
        return None


def get_latest_analysis_by_hash(algorithm, artifact_hash, projection=None):
    """Note: has to be called inside flask request context"""
    if algorithm not in ['sha1', 'sha256', 'md5']:
        return None

    try:
        contains_dict = {'details': [{"artifact": True, algorithm: artifact_hash}]}
        return rdb.session.query(Analysis).\
            join(WorkerResult).\
            filter(WorkerResult.worker == 'digests').\
            filter(WorkerResult.task_result.contains(contains_dict)).\
            order_by(Analysis.started_at.desc()).\
            first()
    except NoResultFound:
        return None


def get_system_version():
    try:
        with open(current_app.config['SYSTEM_VERSION']) as f:
            lines = f.readlines()
    except OSError:
        raise
        return {}

    ret = {}
    for line in lines:
        couple = line.strip().split(sep='=', maxsplit=1)
        if len(couple) > 1:
            ret[couple[0].lower()] = couple[1]
    return ret


def build_nested_schema_dict(schema_dict):
    """Accepts a dictionary in form of {SchemaRef(): schema} and returns
    dictionary in form of {schema_name: {schema_version: schema}}
    """
    result = {}
    for schema_ref, schema in schema_dict.items():
        result.setdefault(schema_ref.name, {})
        result[schema_ref.name][schema_ref.version] = schema
    return result


class JSONEncoderWithExtraTypes(JSONEncoder):
    """JSON Encoder that supports additional types:

        - date/time objects
        - arbitrary non-mapping iterables
    """
    def default(self, obj):
        try:
            if isinstance(obj, datetime.datetime):
                return json_serial(obj)
            iterable = iter(obj)
        except TypeError:
            pass
        else:
            return list(iterable)
        return JSONEncoder.default(self, obj)


def fetch_public_key(app):
    """ Gets public key and caches it on the app object for future use """
    # TODO: even though saving the key on the app object is not very nice,
    #  it's actually safe - the worst thing that can happen is that we will
    #  fetch and save the same value on the app object multiple times
    if not getattr(app, 'public_key', ''):
        keycloak_url = app.config.get('BAYESIAN_FETCH_PUBLIC_KEY', '')
        if keycloak_url:
            pub_key_url = keycloak_url.strip('/') + '/auth/realms/fabric8/'
            try:
                result = get(pub_key_url, timeout=0.5)
                app.logger.info('Fetching public key from %s, status %d, result: %s',
                                pub_key_url, result.status_code, result.text)
            except exceptions.Timeout:
                app.logger.error('Timeout fetching public key from %s', pub_key_url)
                return ''
            if result.status_code != 200:
                return ''
            pkey = result.json().get('public_key', '')
            app.public_key = \
                '-----BEGIN PUBLIC KEY-----\n{pkey}\n-----END PUBLIC KEY-----'.format(pkey=pkey)
        else:
            app.public_key = app.config.get('BAYESIAN_PUBLIC_KEY')

    return app.public_key

def retrieve_worker_result (rdb, external_request_id, worker):
    try:
        results = rdb.session.query(WorkerResult).filter(\
                    WorkerResult.external_request_id == external_request_id, WorkerResult.worker == worker)
        if results.count() <= 0:
            return None
    except SQLAlchemyError:
        return -1

    for row in results:
        result = row.to_dict()
    return result

<<<<<<< HEAD
def get_item_from_list_by_key_value(list, key, value):
    for item in list:
        if (item[key] == value):
            return item
=======
def get_request_count(rdb, external_request_id):
    count = rdb.session.query(StackAnalysisRequest).filter(\
                StackAnalysisRequest.id == external_request_id).count()
    return count
>>>>>>> b7db0d9e
<|MERGE_RESOLUTION|>--- conflicted
+++ resolved
@@ -358,14 +358,12 @@
         result = row.to_dict()
     return result
 
-<<<<<<< HEAD
-def get_item_from_list_by_key_value(list, key, value):
-    for item in list:
+def get_item_from_list_by_key_value(items, key, value):
+    for item in items:
         if (item[key] == value):
             return item
-=======
+
 def get_request_count(rdb, external_request_id):
     count = rdb.session.query(StackAnalysisRequest).filter(\
                 StackAnalysisRequest.id == external_request_id).count()
-    return count
->>>>>>> b7db0d9e
+    return count